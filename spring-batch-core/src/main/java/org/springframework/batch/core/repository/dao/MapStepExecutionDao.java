--- conflicted
+++ resolved
@@ -13,21 +13,16 @@
  * See the License for the specific language governing permissions and
  * limitations under the License.
  */
+
 package org.springframework.batch.core.repository.dao;
 
-import java.util.ArrayList;
-import java.util.Collections;
-import java.util.Comparator;
-import java.util.List;
 import java.util.Map;
 
 import org.apache.commons.lang.SerializationUtils;
-<<<<<<< HEAD
-import org.springframework.batch.core.Entity;
-=======
->>>>>>> 9cac014d
 import org.springframework.batch.core.JobExecution;
+import org.springframework.batch.core.Step;
 import org.springframework.batch.core.StepExecution;
+import org.springframework.batch.item.ExecutionContext;
 import org.springframework.batch.support.transaction.TransactionAwareProxyFactory;
 import org.springframework.dao.OptimisticLockingFailureException;
 import org.springframework.util.Assert;
@@ -37,18 +32,22 @@
  */
 public class MapStepExecutionDao implements StepExecutionDao {
 
-	private static Map<Long, Map<String, StepExecution>> executionsByJobExecutionId = TransactionAwareProxyFactory.createTransactionalMap();
-	
+	private static Map executionsByJobExecutionId;
+
+	private static Map contextsByStepExecutionId;
+
 	private static long currentId = 0;
+
+	static {
+		executionsByJobExecutionId = TransactionAwareProxyFactory.createTransactionalMap();
+		contextsByStepExecutionId = TransactionAwareProxyFactory.createTransactionalMap();
+	}
 
 	public static void clear() {
 		executionsByJobExecutionId.clear();
+		contextsByStepExecutionId.clear();
 	}
 	
-<<<<<<< HEAD
-	private static StepExecution copy(StepExecution original){
-		return (StepExecution) SerializationUtils.deserialize(SerializationUtils.serialize(original));
-=======
 	private static StepExecution copy(StepExecution original) {
 		return (StepExecution) SerializationUtils.deserialize(SerializationUtils.serialize(original));
 	}
@@ -59,7 +58,6 @@
 
 	public ExecutionContext findExecutionContext(StepExecution stepExecution) {
 		return copy((ExecutionContext) contextsByStepExecutionId.get(stepExecution.getId()));
->>>>>>> 9cac014d
 	}
 
 	public void saveStepExecution(StepExecution stepExecution) {
@@ -67,7 +65,7 @@
 		Assert.isTrue(stepExecution.getVersion() == null);
 		Assert.notNull(stepExecution.getJobExecutionId(), "JobExecution must be saved already.");
 
-		Map<String, StepExecution> executions = executionsByJobExecutionId.get(stepExecution.getJobExecutionId());
+		Map executions = (Map) executionsByJobExecutionId.get(stepExecution.getJobExecutionId());
 		if (executions == null) {
 			executions = TransactionAwareProxyFactory.createTransactionalMap();
 			executionsByJobExecutionId.put(stepExecution.getJobExecutionId(), executions);
@@ -81,7 +79,7 @@
 
 		Assert.notNull(stepExecution.getJobExecutionId());
 
-		Map<String, StepExecution> executions = executionsByJobExecutionId.get(stepExecution.getJobExecutionId());
+		Map executions = (Map) executionsByJobExecutionId.get(stepExecution.getJobExecutionId());
 		Assert.notNull(executions, "step executions for given job execution are expected to be already saved");
 
 		StepExecution persistedExecution = (StepExecution) executions.get(stepExecution.getStepName());
@@ -89,7 +87,9 @@
 
 		synchronized (stepExecution) {
 			if (!persistedExecution.getVersion().equals(stepExecution.getVersion())) {
-				throw new OptimisticLockingFailureException("Attempt to update step execution id=" + stepExecution.getId() + " with wrong version (" + stepExecution.getVersion() + "), where current version is " + persistedExecution.getVersion());
+				throw new OptimisticLockingFailureException("Attempt to update step execution id="
+						+ stepExecution.getId() + " with wrong version (" + stepExecution.getVersion()
+						+ "), where current version is " + persistedExecution.getVersion());
 			}
 
 			stepExecution.incrementVersion();
@@ -97,38 +97,17 @@
 		}
 	}
 
-	public StepExecution getStepExecution(JobExecution jobExecution, String stepName) {
-		Map<String, StepExecution> executions = executionsByJobExecutionId.get(jobExecution.getId());
+	public StepExecution getStepExecution(JobExecution jobExecution, Step step) {
+		Map executions = (Map) executionsByJobExecutionId.get(jobExecution.getId());
 		if (executions == null) {
 			return null;
 		}
 
-<<<<<<< HEAD
-		return copy(executions.get(stepName));
-	}
-
-	public List<StepExecution> getStepExecutions(JobExecution jobExecution) {
-		Map<String, StepExecution> executions = executionsByJobExecutionId.get(jobExecution.getId());
-		List<StepExecution> result = new ArrayList<StepExecution>(executions.values());
-		Collections.sort(result, new Comparator<Entity>() {
-=======
 		return copy((StepExecution) executions.get(step.getName()));
 	}
 
 	public void saveOrUpdateExecutionContext(StepExecution stepExecution) {
 		contextsByStepExecutionId.put(stepExecution.getId(), copy(stepExecution.getExecutionContext()));
 	}
->>>>>>> 9cac014d
 
-			public int compare(Entity o1, Entity o2) {
-				return Long.signum(o2.getId() - o1.getId());
-			}
-		});
-		
-		List<StepExecution> copy = new ArrayList<StepExecution>(result.size());
-		for(StepExecution exec : result) {
-			copy.add(copy(exec));
-		}
-		return copy;
-	}
 }