/*
 * Copyright 2006-2007 the original author or authors.
 *
 * Licensed under the Apache License, Version 2.0 (the "License");
 * you may not use this file except in compliance with the License.
 * You may obtain a copy of the License at
 *
 *      http://www.apache.org/licenses/LICENSE-2.0
 *
 * Unless required by applicable law or agreed to in writing, software
 * distributed under the License is distributed on an "AS IS" BASIS,
 * WITHOUT WARRANTIES OR CONDITIONS OF ANY KIND, either express or implied.
 * See the License for the specific language governing permissions and
 * limitations under the License.
 */

package org.springframework.batch.repeat.policy;

import org.springframework.batch.repeat.CompletionPolicy;
import org.springframework.batch.repeat.ExitStatus;
import org.springframework.batch.repeat.RepeatContext;
import org.springframework.batch.repeat.context.RepeatContextSupport;

/**
 * Very simple base class for {@link CompletionPolicy} implementations.
 * 
 * @author Dave Syer
 * 
 */
public class CompletionPolicySupport implements CompletionPolicy {

	/**
<<<<<<< HEAD
	 * If exit status is not continuable return <code>true</code>, otherwise
=======
	 * Return <code>true</code> if exit status is not continuable, otherwise
>>>>>>> 9cac014d
	 * delegate to {@link #isComplete(RepeatContext)}.
	 * 
	 * @see org.springframework.batch.repeat.CompletionPolicy#isComplete(org.springframework.batch.repeat.RepeatContext,
	 * ExitStatus)
	 */
	public boolean isComplete(RepeatContext context, ExitStatus result) {
		if (result != null && !result.isContinuable()) {
			return true;
		}
		else {
			return isComplete(context);
		}
	}

	/**
	 * Always true.
	 * 
	 * @see org.springframework.batch.repeat.CompletionPolicy#isComplete(org.springframework.batch.repeat.RepeatContext)
	 */
	public boolean isComplete(RepeatContext context) {
		return true;
	}

	/**
	 * Build a new {@link RepeatContextSupport} and return it.
	 * 
	 * @see org.springframework.batch.repeat.CompletionPolicy#start(RepeatContext)
	 */
	public RepeatContext start(RepeatContext context) {
		return new RepeatContextSupport(context);
	}

	/**
	 * Increment the context so the counter is up to date. Do nothing else.
	 * 
	 * @see org.springframework.batch.repeat.CompletionPolicy#update(org.springframework.batch.repeat.RepeatContext)
	 */
	public void update(RepeatContext context) {
		if (context instanceof RepeatContextSupport) {
			((RepeatContextSupport) context).increment();
		}
	}

}<|MERGE_RESOLUTION|>--- conflicted
+++ resolved
@@ -30,11 +30,7 @@
 public class CompletionPolicySupport implements CompletionPolicy {
 
 	/**
-<<<<<<< HEAD
-	 * If exit status is not continuable return <code>true</code>, otherwise
-=======
 	 * Return <code>true</code> if exit status is not continuable, otherwise
->>>>>>> 9cac014d
 	 * delegate to {@link #isComplete(RepeatContext)}.
 	 * 
 	 * @see org.springframework.batch.repeat.CompletionPolicy#isComplete(org.springframework.batch.repeat.RepeatContext,
